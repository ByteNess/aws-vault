package cli

import (
	"fmt"
	"io/ioutil"
	"log"
	"os"

	"github.com/99designs/aws-vault/prompt"
	"github.com/99designs/aws-vault/vault"
	"github.com/99designs/keyring"
	"golang.org/x/crypto/ssh/terminal"
	kingpin "gopkg.in/alecthomas/kingpin.v2"
)

const (
	DefaultKeyringName = "aws-vault"
)

var (
	keyringImpl      keyring.Keyring
	awsConfig        *vault.Config
	promptsAvailable = prompt.Available()
)

var GlobalFlags struct {
	Debug        bool
	Backend      string
	PromptDriver string
	KeychainName string
}

func ConfigureGlobals(app *kingpin.Application) {
	backendsAvailable := []string{}
	for _, backendType := range keyring.AvailableBackends() {
		backendsAvailable = append(backendsAvailable, string(backendType))
	}

	app.Flag("debug", "Show debugging output").
		BoolVar(&GlobalFlags.Debug)

	app.Flag("backend", fmt.Sprintf("Secret backend to use %v", backendsAvailable)).
		OverrideDefaultFromEnvar("AWS_VAULT_BACKEND").
		EnumVar(&GlobalFlags.Backend, backendsAvailable...)

	app.Flag("prompt", fmt.Sprintf("Prompt driver to use %v", promptsAvailable)).
		Default("terminal").
		OverrideDefaultFromEnvar("AWS_VAULT_PROMPT").
		EnumVar(&GlobalFlags.PromptDriver, promptsAvailable...)

	app.Flag("keychain", "Name of macOS keychain to use, blank means the default keychain (usually login)").
		Default("aws-vault").
		OverrideDefaultFromEnvar("AWS_VAULT_KEYCHAIN_NAME").
		StringVar(&GlobalFlags.KeychainName)

	app.PreAction(func(c *kingpin.ParseContext) (err error) {
		if !GlobalFlags.Debug {
			log.SetOutput(ioutil.Discard)
		} else {
			keyring.Debug = true
		}
		if keyringImpl == nil {
<<<<<<< HEAD
			keychainName := DefaultKeyringName
			if GlobalFlags.Backend == keyring.KeychainBackend {
				keychainName = GlobalFlags.KeychainName
			}
			keyringImpl, err = keyring.Open(keychainName, GlobalFlags.Backend)
=======
			allowedBackends := []keyring.BackendType{}
			if GlobalFlags.Backend != "" {
				allowedBackends = append(allowedBackends, keyring.BackendType(GlobalFlags.Backend))
			}

			keyringImpl, err = keyring.Open(keyring.Config{
				ServiceName:      "aws-vault",
				AllowedBackends:  allowedBackends,
				KeychainName:     "aws-vault",
				FileDir:          "~/.awsvault/keys/",
				FilePasswordFunc: fileKeyringPassphrasePrompt,
				KWalletAppID:     "aws-vault",
				KWalletFolder:    "aws-vault",
			})
>>>>>>> 895deb67
		}
		if awsConfig == nil {
			awsConfig, err = vault.LoadConfigFromEnv()
		}
		return err
	})
}

func fileKeyringPassphrasePrompt(prompt string) (string, error) {
	if password := os.Getenv("AWS_VAULT_FILE_PASSPHRASE"); password != "" {
		return password, nil
	}

	fmt.Printf("%s: ", prompt)
	b, err := terminal.ReadPassword(int(os.Stdin.Fd()))
	if err != nil {
		return "", err
	}
	fmt.Println()
	return string(b), nil
}<|MERGE_RESOLUTION|>--- conflicted
+++ resolved
@@ -60,13 +60,6 @@
 			keyring.Debug = true
 		}
 		if keyringImpl == nil {
-<<<<<<< HEAD
-			keychainName := DefaultKeyringName
-			if GlobalFlags.Backend == keyring.KeychainBackend {
-				keychainName = GlobalFlags.KeychainName
-			}
-			keyringImpl, err = keyring.Open(keychainName, GlobalFlags.Backend)
-=======
 			allowedBackends := []keyring.BackendType{}
 			if GlobalFlags.Backend != "" {
 				allowedBackends = append(allowedBackends, keyring.BackendType(GlobalFlags.Backend))
@@ -75,13 +68,12 @@
 			keyringImpl, err = keyring.Open(keyring.Config{
 				ServiceName:      "aws-vault",
 				AllowedBackends:  allowedBackends,
-				KeychainName:     "aws-vault",
+				KeychainName:     GlobalFlags.KeychainName,
 				FileDir:          "~/.awsvault/keys/",
 				FilePasswordFunc: fileKeyringPassphrasePrompt,
 				KWalletAppID:     "aws-vault",
 				KWalletFolder:    "aws-vault",
 			})
->>>>>>> 895deb67
 		}
 		if awsConfig == nil {
 			awsConfig, err = vault.LoadConfigFromEnv()
